--- conflicted
+++ resolved
@@ -2,31 +2,18 @@
 from Bio import AlignIO, SeqIO, Phylo, Align
 from Bio.Seq import Seq
 from Bio.SeqRecord import SeqRecord
-<<<<<<< HEAD
-from Bio.Align import substitution_matrices, MultipleSeqAlignment, AlignInfo
-from Bio.Phylo.TreeConstruction import DistanceTreeConstructor, DistanceMatrix, DistanceCalculator
-from Bio.PDB import PDBParser, MMCIFParser, PPBuilder
-=======
 from Bio.Align import substitution_matrices
 from Bio import Phylo
-from Bio.Phylo.TreeConstruction import DistanceTreeConstructor, DistanceMatrix, DistanceCalculator
+from Bio.Phylo.TreeConstruction import DistanceTreeConstructor, DistanceMatrix
 from Bio.PDB import PDBParser, MMCIFParser, PPBuilder, PDBIO
->>>>>>> 58de6166
 from io import StringIO, BytesIO
 import traceback
 import numpy as np
 import plotly.graph_objects as go
-<<<<<<< HEAD
 from typing import List, Dict, Tuple, Optional
-import matplotlib.pyplot as plt # Retained for MSA matplotlib plot, not tree
-from matplotlib.colors import ListedColormap # Retained for MSA matplotlib plot
-import matplotlib.patches as mpatches # Retained for MSA matplotlib plot
-=======
-from typing import List, Dict, Tuple, Optional, Any
 import matplotlib.pyplot as plt
 from matplotlib.colors import ListedColormap
 import matplotlib.patches as mpatches
->>>>>>> 58de6166
 import os
 import pandas as pd
 import tempfile
@@ -398,7 +385,9 @@
 def init_session_state():
     """
     Initialize session state variables if they don't exist.
-<<<<<<< HEAD
+
+    This function ensures all required session state variables are properly initialized
+    to prevent KeyError exceptions and enable proper state tracking.
     """
     # MSA-related variables
     if 'msa_result' not in st.session_state:
@@ -411,13 +400,10 @@
         st.session_state.msa_letters = None
     if 'consensus_data' not in st.session_state:
         st.session_state.consensus_data = None
-    if 'alignment_text' not in st.session_state: # Used by pairwise
+    if 'alignment_text' not in st.session_state:
         st.session_state.alignment_text = None
     if 'pairwise_mutations' not in st.session_state:
         st.session_state.pairwise_mutations = None
-    if 'phylogenetic_tree_from_msa' not in st.session_state: # For MSA tree
-        st.session_state.phylogenetic_tree_from_msa = None
-
 
     # Input-related variables
     if 'sequences' not in st.session_state:
@@ -426,13 +412,13 @@
         st.session_state.seq_type = None
     if 'last_file' not in st.session_state:
         st.session_state.last_file = None
-    if 'last_tree_file' not in st.session_state: # For Newick upload
+    if 'last_tree_file' not in st.session_state:
         st.session_state.last_tree_file = None
-    if 'tree' not in st.session_state: # For Newick upload
+    if 'tree' not in st.session_state:
         st.session_state.tree = None
-    if 'tree_ascii' not in st.session_state: # For Newick upload display
+    if 'tree_ascii' not in st.session_state:
         st.session_state.tree_ascii = None
-    if 'tree_newick' not in st.session_state: # For Newick upload download
+    if 'tree_newick' not in st.session_state:
         st.session_state.tree_newick = None
 
     # Format conversion variables
@@ -444,7 +430,8 @@
         st.session_state.last_conversion_params = {}
 
     # Pairwise alignment variables
-    # 'selected_seqs' removed as direct selectbox values are used
+    if 'selected_seqs' not in st.session_state:
+        st.session_state.selected_seqs = None
 
     # MSA calculation state tracking
     if 'last_msa_params' not in st.session_state:
@@ -453,40 +440,10 @@
     # Pairwise alignment parameters tracking
     if 'last_pairwise_params' not in st.session_state:
         st.session_state.last_pairwise_params = {}
-=======
-    This function ensures all required session state variables are properly initialized
-    to prevent KeyError exceptions and enable proper state tracking.
-    """
-    # Define the default values for session state variables
-    defaults = {
-        "msa_result": None,
-        "mutations": None,
-        "msa_image": None,
-        "msa_letters": None,
-        "consensus_data": None,
-        "alignment_text": None,
-        "pairwise_mutations": None,
-        "sequences": None,
-        "seq_type": None,
-        "last_file": None,
-        "last_tree_file": None,
-        "tree": None,
-        "tree_newick": None,
-        "converted_data": None,
-        "conversion_error": None,
-        "last_conversion_params": {},
-        "selected_seqs": None,
-        "last_msa_params": {},
-        "last_pairwise_params": {},
-        "last_text_hash": None,
-        "msa_tree": None,
-    }
->>>>>>> 58de6166
-
-    # Initialize session state variables if they don't exist
-    for key, value in defaults.items():
-        if key not in st.session_state:
-            st.session_state[key] = value
+
+    # Text input tracking
+    if 'last_text_hash' not in st.session_state:
+        st.session_state.last_text_hash = None
 
 def calculate_representative_sequence(alignment, threshold=0.7):
     """
@@ -533,9 +490,10 @@
 
     return consensus_record, closest_record, min_differences, closest_seq_id
 
-<<<<<<< HEAD
 def main():
     st.set_page_config(page_title="Advanced Sequence Alignment Ability", layout="wide")
+
+    # Initialize session state
     init_session_state()
 
     st.title("🔬 Advanced Sequence Alignment and Format Conversion Ability")
@@ -543,37 +501,21 @@
     ### Welcome to the Advanced Sequence Alignment Tool!
     This application allows you to perform **pairwise** and **multiple sequence alignments (MSA)** on **DNA** or **Protein** sequences.
     You can choose between **Global**, **Local**, and **Overlap** alignments. Additionally, you can convert sequence files between various formats.
-    For MSA, point mutations relative to a reference sequence are reported, and a phylogenetic tree can be generated.
+    For MSA, point mutations relative to a reference sequence are reported.
     **How to Use:**
     1. **Upload your sequences** either by uploading a file or pasting them directly.
     2. **Select your preferences** from the sidebar.
     3. **Run** the desired analysis.
     4. **Download** your results!
     """)
-=======
-def have_params_changed(current_params: dict, last_params_key: str) -> bool:
-    """
-    Checks if the current parameters are different from the last stored parameters.
-    """
-    return st.session_state.get(last_params_key) != current_params
-
-
-def reset_results(keys_to_reset: List[str]):
-    """
-    Resets specified session state variables to their default values.
-    """
-    for key in keys_to_reset:
-        if key.endswith('_params'):
-            st.session_state[key] = {}
-        else:
-            st.session_state[key] = None
->>>>>>> 58de6166
-
-
-def handle_input(input_format: str) -> Tuple[Optional[List[SeqRecord]], Optional[Phylo.BaseTree], Optional[Any]]:
-    """
-    Handles user input for sequences and trees based on the selected format.
-    """
+
+    st.sidebar.header("📥 Upload and Settings")
+    input_format = st.sidebar.selectbox(
+        "Select Input Format",
+        ("Text (FASTA)", "FASTA", "Clustal", "Phylip", "EMBL", "GenBank", "Newick", "PDB", "mmCIF"),
+        help="Choose the format of your input sequences."
+    )
+
     sequences = None
     tree_uploaded = None # For uploaded Newick tree
     uploaded_file = None
@@ -595,176 +537,88 @@
                     st.session_state.sequences = sequences
             sequences = st.session_state.get('sequences')
     elif input_format in ["PDB", "mmCIF"]:
-<<<<<<< HEAD
-        uploaded_file = st.sidebar.file_uploader("Upload PDB/mmCIF File", type=get_file_extensions(input_format), key=f"uploader_{input_format}")
-        if uploaded_file:
-            if st.session_state.get('last_file') != uploaded_file.name:
-                st.session_state.last_file = uploaded_file.name
-                sequences, error = parse_sequences_from_structure(uploaded_file, input_format)
-                if error: st.sidebar.error(error)
-                else:
-                    st.sidebar.success(f"Extracted {len(sequences)} sequences.")
-                    st.session_state.sequences = sequences
-            sequences = st.session_state.get('sequences')
-=======
-        uploaded_files = st.sidebar.file_uploader(
-            f"Upload {input_format} File(s)",
+        uploaded_file = st.sidebar.file_uploader(
+            "Upload PDB/mmCIF File",
             type=get_file_extensions(input_format),
             key=f"uploader_{input_format}",
-            help=f"Upload one or more {input_format} files to extract protein sequences",
-            accept_multiple_files=True
+            help="Upload a PDB or mmCIF file to extract protein sequences"
         )
-        if uploaded_files:
-            # Process multiple files
-            all_sequences = []
-            for uploaded_file in uploaded_files:
-                sequences, error = parse_sequences_from_structure(uploaded_file, input_format)
-                if error:
-                    st.sidebar.error(f"Error in file {uploaded_file.name}: {error}")
+        if uploaded_file:
+            try:
+                # Only process if file is new or changed
+                file_changed = ('last_file' not in st.session_state or
+                               st.session_state.last_file != uploaded_file.name)
+
+                if file_changed:
+                    st.session_state.last_file = uploaded_file.name
+                    sequences, error = parse_sequences_from_structure(uploaded_file, input_format)
+                    if error:
+                        st.sidebar.error(error)
+                    else:
+                        st.sidebar.success(f"Successfully extracted {len(sequences)} sequences from the uploaded file.")
+                        st.session_state.sequences = sequences
                 else:
-                    all_sequences.extend(sequences)
-
-            if all_sequences:
-                st.sidebar.success(f"Successfully extracted {len(all_sequences)} sequences from {len(uploaded_files)} file(s).")
-                st.session_state.sequences = all_sequences
-        else:
-            # Clear sequences if no files are uploaded
-            if 'sequences' in st.session_state:
-                st.session_state.sequences = None
->>>>>>> 58de6166
+                    sequences = st.session_state.sequences
+            except Exception as e:
+                st.sidebar.error(f"Error parsing {input_format} file: {e}")
     elif input_format == "Newick":
         uploaded_file = st.sidebar.file_uploader("Upload Newick Tree File", type=["nwk", "newick", "tree", "tre"], key="uploader_newick")
         if uploaded_file:
-<<<<<<< HEAD
-            if st.session_state.get('last_tree_file') != uploaded_file.name:
-                st.session_state.last_tree_file = uploaded_file.name
-                try:
-                    tree_uploaded = Phylo.read(uploaded_file, "newick")
-                    st.session_state.tree = tree_uploaded # Store uploaded tree
-                    st.session_state.tree_ascii = None # Reset cache
-                    st.session_state.tree_newick = None
-                    st.sidebar.success("Newick tree loaded.")
-                except Exception as e:
-                    st.sidebar.error(f"Error reading Newick: {e}")
-            tree_uploaded = st.session_state.get('tree')
-    else: # Other sequence file formats
-        uploaded_file = st.sidebar.file_uploader("Upload Sequence File", type=get_file_extensions(input_format), key=f"uploader_{input_format}")
-        if uploaded_file:
-            if st.session_state.get('last_file') != uploaded_file.name:
-                st.session_state.last_file = uploaded_file.name
-                sequences, error = parse_sequences_from_file(uploaded_file, input_format)
-                if error: st.sidebar.error(error)
-                else:
-                    st.sidebar.success(f"Loaded {len(sequences)} sequences.")
-                    st.session_state.sequences = sequences
-            sequences = st.session_state.get('sequences')
-    
-    # Fallback to session state if needed
-    if sequences is None and 'sequences' in st.session_state: sequences = st.session_state.sequences
-    if tree_uploaded is None and 'tree' in st.session_state and input_format == "Newick": tree_uploaded = st.session_state.tree
-
-
-    # --- Main application logic based on loaded data ---
-    if (sequences and len(sequences) > 0) or (tree_uploaded and input_format == "Newick"):
-        current_seq_type = st.session_state.get('seq_type', "Protein") # Default to protein
-        seq_type_idx = 0 if current_seq_type == "DNA" else 1
-
-        if sequences: # Common settings if sequences are loaded
-            selected_seq_type = st.sidebar.selectbox(
-                "🔬 Select Sequence Type", ("DNA", "Protein"), index=seq_type_idx,
-                help="Choose DNA or Protein. This affects alignment scoring and analysis."
-            )
-            if selected_seq_type != current_seq_type:
-                st.session_state.seq_type = selected_seq_type
-                # Invalidate results that depend on seq_type
-                st.session_state.msa_result = None
-                st.session_state.mutations = None
-                st.session_state.phylogenetic_tree_from_msa = None
-                st.session_state.alignment_text = None # Pairwise
-                st.session_state.last_msa_params = {}
-                st.session_state.last_pairwise_params = {}
-        
-        final_seq_type = st.session_state.get('seq_type', "Protein")
-
-        # Determine main mode of operation
-        analysis_mode = None
-        if sequences and input_format not in ["PDB", "mmCIF"]:
-            analysis_mode = st.sidebar.selectbox(
-                "🛠️ Select Analysis Mode", ("Pairwise", "MSA", "Convert Formats"),
-                help="Choose the type of analysis."
-            )
-        elif sequences and input_format in ["PDB", "mmCIF"]: # PDB/mmCIF shows extracted FASTA
-=======
-            if 'last_tree_file' not in st.session_state or st.session_state.last_tree_file != uploaded_file.name:
-                st.session_state.last_tree_file = uploaded_file.name
-                try:
+            try:
+                # Only process if file is new or changed
+                file_changed = ('last_tree_file' not in st.session_state or
+                               st.session_state.last_tree_file != uploaded_file.name)
+
+                if file_changed:
+                    st.session_state.last_tree_file = uploaded_file.name
                     tree = Phylo.read(uploaded_file, "newick")
                     st.session_state.tree = tree
-                    st.sidebar.success("Successfully loaded Newick tree.")
+
                     # Reset tree visualization cache
-                    if 'tree_newick' in st.session_state: del st.session_state.tree_newick
-                except Exception as e:
-                    st.sidebar.error(f"Error reading Newick file: {e}")
-            else:
-                tree = st.session_state.tree
+                    if 'tree_ascii' in st.session_state:
+                        del st.session_state.tree_ascii
+                    if 'tree_newick' in st.session_state:
+                        del st.session_state.tree_newick
+                else:
+                    tree = st.session_state.tree
+
+                st.sidebar.success("Successfully loaded Newick tree.")
+            except Exception as e:
+                st.sidebar.error(f"Error reading Newick file: {e}")
     else:
         uploaded_file = st.sidebar.file_uploader(
-            f"Upload {input_format} File",
+            "Upload Sequence File",
             type=get_file_extensions(input_format),
             key=f"uploader_{input_format}",
             help=f"Upload sequence file in {input_format} format"
         )
         if uploaded_file:
-            if 'last_file' not in st.session_state or st.session_state.last_file != uploaded_file.name:
-                st.session_state.last_file = uploaded_file.name
-                sequences, error = parse_sequences_from_file(uploaded_file, input_format)
-                if error:
-                    st.sidebar.error(error)
+            try:
+                # Only process if file is new or changed
+                file_changed = ('last_file' not in st.session_state or
+                               st.session_state.last_file != uploaded_file.name)
+
+                if file_changed:
+                    st.session_state.last_file = uploaded_file.name
+                    sequences, error = parse_sequences_from_file(uploaded_file, input_format)
+                    if error:
+                        st.sidebar.error(error)
+                    else:
+                        st.sidebar.success(f"Successfully loaded {len(sequences)} sequences.")
+                        st.session_state.sequences = sequences
                 else:
-                    st.sidebar.success(f"Successfully loaded {len(sequences)} sequences.")
-                    st.session_state.sequences = sequences
-            else:
-                sequences = st.session_state.sequences
-
-    return sequences, tree, uploaded_file
-
-
-def main():
-    st.set_page_config(page_title="Advanced Sequence Alignment Ability", layout="wide")
-
-    # Initialize session state
-    init_session_state()
-
-    st.title("🔬 Advanced Sequence Alignment and Format Conversion Ability")
-    st.write("""
-    ### Welcome to the Advanced Sequence Alignment Tool!
-    This application allows you to perform **pairwise** and **multiple sequence alignments (MSA)** on **DNA** or **Protein** sequences.
-    You can choose between **Global**, **Local**, and **Overlap** alignments. Additionally, you can convert sequence files between various formats.
-    For MSA, point mutations relative to a reference sequence are reported.
-    **How to Use:**
-    1. **Upload your sequences** either by uploading a file or pasting them directly.
-    2. **Select your preferences** from the sidebar.
-    3. **Run** the desired analysis.
-    4. **Download** your results!
-    """)
-
-    st.sidebar.header("📥 Upload and Settings")
-    input_format = st.sidebar.selectbox(
-        "Select Input Format",
-        ("Text (FASTA)", "FASTA", "Clustal", "GenBank", "Newick", "PDB", "mmCIF"),
-        help="Choose the format of your input sequences."
-    )
-
-    sequences, tree, uploaded_file = handle_input(input_format)
-
-    # Retrieve from session state if not loaded from input
+                    sequences = st.session_state.sequences
+            except Exception as e:
+                st.sidebar.error(f"Error reading file: {e}")
+
+    # Get sequences from session state if available
     if sequences is None and 'sequences' in st.session_state:
         sequences = st.session_state.sequences
+
     if tree is None and 'tree' in st.session_state:
         tree = st.session_state.tree
 
-    if (sequences and len(sequences) > 0) or tree:
-        seq_type = None
+    if (sequences and len(sequences) > 0) or input_format == "Newick":
         if sequences:
             seq_type = st.sidebar.selectbox(
                 "🔬 Select Sequence Type",
@@ -772,84 +626,60 @@
                 help="Choose whether your sequences are DNA or Protein.",
                 index=1
             )
+
+            # Only update the session state if the selection has changed
             if 'seq_type' not in st.session_state or st.session_state.seq_type != seq_type:
                 st.session_state.seq_type = seq_type
-                # Invalidate results if sequence type changes
-                keys_to_reset = [
-                    'msa_result', 'mutations', 'msa_image', 'msa_letters',
-                    'consensus_data', 'alignment_text', 'pairwise_mutations',
-                    'last_msa_params', 'last_pairwise_params'
-                ]
-                reset_results(keys_to_reset)
-
-        alignment_mode = None
+                # If sequence type changes, invalidate previous results
+                st.session_state.msa_result = None
+                st.session_state.mutations = None
+                st.session_state.msa_image = None
+                st.session_state.msa_letters = None
+                st.session_state.consensus_data = None
+                st.session_state.alignment_text = None
+                st.session_state.pairwise_mutations = None
+                st.session_state.last_msa_params = {}
+                st.session_state.last_pairwise_params = {}
+        else:
+            seq_type = st.session_state.seq_type if 'seq_type' in st.session_state else None
+
+        if sequences and input_format not in ["PDB", "mmCIF"]:
+            alignment_mode = st.sidebar.selectbox(
+                "🛠️ Select Alignment Mode",
+                ("Pairwise", "MSA", "Convert Formats"),
+                help="Choose the type of analysis you want to perform."
+            )
+        elif sequences and input_format in ["PDB", "mmCIF"]:
+            alignment_mode = None
+        else:
+            alignment_mode = "Phylogenetic Tree"
+
         if sequences:
-            options = ("Pairwise", "MSA", "Convert Formats", "Phylogenetic Tree")
             if input_format in ["PDB", "mmCIF"]:
-                options = ("Extracted Sequences", "Phylogenetic Tree")
-            alignment_mode = st.sidebar.selectbox("🛠️ Select Analysis", options)
-        elif tree:
-            alignment_mode = "Phylogenetic Tree"
-
-        if alignment_mode == "Extracted Sequences":
->>>>>>> 58de6166
-            st.header("📄 Extracted FASTA Sequences")
-            fasta_io = StringIO()
-            SeqIO.write(sequences, fasta_io, "fasta")
-            fasta_str = fasta_io.getvalue()
-<<<<<<< HEAD
-            st.text_area("FASTA Sequences", value=fasta_str, height=300)
-            if uploaded_file: # Check if uploaded_file is not None
-                 file_basename = os.path.splitext(os.path.basename(uploaded_file.name))[0]
-                 st.download_button(
-                    label="📥 Download FASTA", data=fasta_str,
-                    file_name=f"{file_basename}_sequences.fasta", mime="text/plain"
+                st.header("📄 Extracted FASTA Sequences")
+                fasta_io = StringIO()
+                SeqIO.write(sequences, fasta_io, "fasta")
+                fasta_str = fasta_io.getvalue()
+                st.text_area("FASTA Sequences", value=fasta_str, height=500)
+                file_basename = os.path.splitext(os.path.basename(uploaded_file.name))[0]
+                st.download_button(
+                    label="📥 Download FASTA",
+                    data=fasta_str,
+                    file_name=f"{file_basename}_sequences.fasta",
+                    mime="text/plain"
                 )
-        elif tree_uploaded and input_format == "Newick":
-            analysis_mode = "Phylogenetic Tree (Uploaded)"
-        
-        # Execute based on analysis_mode
-        if analysis_mode == "Pairwise" and sequences:
-            pairwise_alignment_section(sequences, final_seq_type)
-        elif analysis_mode == "MSA" and sequences:
-            msa_section(sequences, final_seq_type)
-        elif analysis_mode == "Convert Formats" and sequences:
-            format_conversion_section(sequences, input_format)
-        elif analysis_mode == "Phylogenetic Tree (Uploaded)" and tree_uploaded:
-            phylogenetic_tree_section(tree_uploaded)
-            
-=======
-            st.text_area("FASTA Sequences", value=fasta_str, height=500)
-
-            file_name = "extracted_sequences.fasta"
-            # The 'uploaded_file' variable is only available for single file uploads.
-            # For multiple files, we use a generic name.
-            if uploaded_file and hasattr(uploaded_file, 'name'):
-                 file_name = f"{os.path.splitext(os.path.basename(uploaded_file.name))[0]}_sequences.fasta"
-
-            st.download_button(label="📥 Download FASTA", data=fasta_str, file_name=file_name, mime="text/plain")
-        elif alignment_mode == "Pairwise":
-            pairwise_alignment_section(sequences, seq_type)
-        elif alignment_mode == "MSA":
-            msa_section(sequences, seq_type)
-        elif alignment_mode == "Convert Formats":
-            format_conversion_section(sequences, input_format)
-        elif alignment_mode == "Phylogenetic Tree":
-            if tree:
+            else:
+                if alignment_mode == "Pairwise":
+                    pairwise_alignment_section(sequences, seq_type)
+                elif alignment_mode == "MSA":
+                    msa_section(sequences, seq_type)
+                elif alignment_mode == "Convert Formats":
+                    format_conversion_section(sequences, input_format)
+        else:
+            if alignment_mode == "Phylogenetic Tree":
                 phylogenetic_tree_section(tree)
-            elif sequences:
-                with st.spinner("Building phylogenetic tree..."):
-                    new_tree = build_phylogenetic_tree(sequences, seq_type)
-                    if new_tree:
-                        st.session_state.tree = new_tree
-                        if 'tree_ascii' in st.session_state: del st.session_state.tree_ascii
-                        if 'tree_newick' in st.session_state: del st.session_state.tree_newick
-                        phylogenetic_tree_section(new_tree)
-                    else:
-                        st.error("Could not build the phylogenetic tree.")
->>>>>>> 58de6166
     else:
-        st.info("👋 Please upload sequences or a Newick tree file in the sidebar to begin your analysis.")
+        st.info("Please upload sequences or a Newick tree in the sidebar to begin.")
 
 amino_acid_map = {
     "ALA": "A", "ARG": "R", "ASN": "N", "ASP": "D", "CYS": "C",
@@ -906,33 +736,7 @@
         
         sequences = list(SeqIO.parse(seq_io, format_name.lower()))
         if not sequences:
-<<<<<<< HEAD
-            return None, f"No sequences found in the uploaded {format_name} file. Check file content and format."
-
-        sequence_ids = set()
-        for seq_rec in sequences:
-            if not seq_rec.id: return None, f"Found a sequence without an ID in the {format_name} file."
-            if seq_rec.id in sequence_ids:
-                return None, f"Duplicate sequence ID '{seq_rec.id}' in {format_name} file. IDs must be unique."
-            sequence_ids.add(seq_rec.id)
-            if not str(seq_rec.seq).strip():
-                 return None, f"Sequence '{seq_rec.id}' in {format_name} file is empty."
-=======
             return None, f"No sequences found in the uploaded {format_name} file."
-
-        sequence_ids = set()
-        for seq in sequences:
-            if seq.id in sequence_ids:
-                return None, f"Duplicate sequence ID found: '{seq.id}'. Each sequence must have a unique ID."
-            sequence_ids.add(seq.id)
-            if not str(seq.seq).strip():
-                return None, f"Sequence '{seq.id}' is empty. Please provide valid sequences."
-
-        if format_name.lower() == 'clustal':
-            for seq_record in sequences:
-                seq_record.seq = seq_record.seq.ungap("-")
-
->>>>>>> 58de6166
         return sequences, None
     except Exception as e:
         # traceback.print_exc()
@@ -953,7 +757,6 @@
         
         structure = None
         try:
-<<<<<<< HEAD
             parser_class = PDBParser if format_name == "PDB" else MMCIFParser
             parser = parser_class(QUIET=True)
             structure = parser.get_structure(file_basename, temp_filepath)
@@ -964,78 +767,6 @@
         extracted_sequences = []
         ppb = PPBuilder()
         processed_chain_ids_model_specific = set() # To avoid re-processing same chain in a model
-
-        for model in structure:
-            for chain in model:
-                # Create a unique ID for this model-chain combination
-                model_chain_id = f"model{model.id}_chain{chain.id}"
-                if model_chain_id in processed_chain_ids_model_specific:
-                    continue # Already processed this chain in this model
-
-                # Attempt 1: Use PPBuilder (generally robust for standard peptides)
-                try:
-                    peptides = ppb.build_peptides(chain)
-                    chain_seq_str = "".join(str(pp.get_sequence()) for pp in peptides)
-                    if chain_seq_str:
-                        seq_id = f"{file_basename}_M{model.id}_C{chain.id}_ppb"
-                        desc = f"Model {model.id}, Chain {chain.id} (PPBuilder) from {file.name or 'uploaded file'}"
-                        extracted_sequences.append(SeqRecord(Seq(chain_seq_str), id=seq_id, description=desc))
-                        processed_chain_ids_model_specific.add(model_chain_id)
-                        continue # Successfully extracted, move to next chain
-                except Exception: # Catch errors from PPBuilder for specific chains
-                    pass # Will try manual extraction next
-
-                # Attempt 2: Manual residue extraction (fallback)
-                manual_seq_list = []
-                for residue in chain:
-                    res_name = residue.get_resname().strip().upper()
-                    # Filter for standard amino acids and known modified ones mapped in amino_acid_map
-                    # Also ensure it's an amino acid residue (e.g., skip HETATM like HOH, LIG)
-                    if residue.id[0] == ' ' and res_name in amino_acid_map: # ' ' indicates standard residue record
-                        manual_seq_list.append(amino_acid_map[res_name])
-                    elif residue.id[0] == ' ' and len(res_name) == 3 and res_name.isalpha(): # Unknown 3-letter AA code
-                        manual_seq_list.append('X')
-
-
-                if len(manual_seq_list) >= 5: # Heuristic: only consider if at least 5 AAs found
-                    manual_seq_str = "".join(manual_seq_list)
-                    seq_id = f"{file_basename}_M{model.id}_C{chain.id}_manual"
-                    desc = f"Model {model.id}, Chain {chain.id} (Manual) from {file.name or 'uploaded file'}"
-                    extracted_sequences.append(SeqRecord(Seq(manual_seq_str), id=seq_id, description=desc))
-                    processed_chain_ids_model_specific.add(model_chain_id)
-        
-        os.unlink(temp_filepath) # Clean up temp file
-
-        if not extracted_sequences:
-            return None, f"No protein sequences could be extracted from the {format_name} file. Ensure it contains protein chains."
-        
-        # Ensure unique IDs across all extracted sequences before returning
-        final_sequences = []
-        final_ids = set()
-        for i, seq_rec in enumerate(extracted_sequences):
-            original_id = seq_rec.id
-            counter = 1
-            while seq_rec.id in final_ids: # If ID conflict (e.g. from different methods for same chain name)
-                seq_rec.id = f"{original_id}_{counter}"
-                counter += 1
-            final_ids.add(seq_rec.id)
-            final_sequences.append(seq_rec)
-
-        return final_sequences, None
-=======
-            # Parse the structure
-            if format_name == "PDB":
-                parser = PDBParser(QUIET=True)
-                structure = parser.get_structure(file_basename, temp_filepath)
-            elif format_name == "mmCIF":
-                parser = MMCIFParser(QUIET=True)
-                structure = parser.get_structure(file_basename, temp_filepath)
-            else:
-                return None, f"Unsupported format: {format_name}"
-
-            # Extract sequences using multiple methods
-            sequences = []
-            ppb = PPBuilder()
 
             with st.sidebar.expander("Structure processing details"):
                 for model_idx, model in enumerate(structure, 1):
@@ -1096,13 +827,6 @@
             if not sequences:
                 return None, "No protein sequences could be extracted from the structure file."
 
-            # Check for duplicate sequence IDs
-            sequence_ids = set()
-            for seq in sequences:
-                if seq.id in sequence_ids:
-                    return None, f"Duplicate sequence ID found: '{seq.id}'. Each sequence must have a unique ID."
-                sequence_ids.add(seq.id)
-
             return sequences, None
         finally:
             # Clean up temporary file
@@ -1137,33 +861,6 @@
         SeqIO.write(seq_records, output_path, "fasta")
         print(f"MSA successfully saved to {output_path}")
         return True
-    except Exception as e:
-        print(f"An error occurred while saving MSA to FASTA: {e}")
-        return False
-
-
-def get_msa_as_fasta(msa: List[PyFAMSASequence]) -> str:
-    """
-    Converts pyFAMSA MSA output to a FASTA-formatted string compatible with Biopython.
-
-    Parameters:
-        msa (List[PyFAMSASequence]): List of aligned sequences from pyFAMSA
-
-    Returns:
-        str: FASTA-formatted string
-    """
-    try:
-        seq_records = []
-        for seq in msa:
-            seq_id = seq.id.decode('utf-8')
-            sequence = seq.sequence.decode('utf-8')
-            record = SeqRecord(Seq(sequence), id=seq_id, description="")
-            seq_records.append(record)
-        fasta_io = StringIO()
-        SeqIO.write(seq_records, fasta_io, "fasta")
-        fasta_content = fasta_io.getvalue()
-        return fasta_content
->>>>>>> 58de6166
     except Exception as e:
         # traceback.print_exc() # For developer debugging
         if 'temp_filepath' in locals() and os.path.exists(temp_filepath):
@@ -1277,17 +974,10 @@
         'ref_id': reference_id_pw, 'target_id': target_id_pw, 'seq_type': seq_type,
         'align_mode': align_mode_pairwise.lower(), 'open_gap': open_gap_score, 'extend_gap': extend_gap_score
     }
-    params_changed_pw = (st.session_state.get('last_pairwise_params') != current_params_pw)
-
-<<<<<<< HEAD
-    if st.button("Run Pairwise Alignment", key="run_pairwise_btn"):
-        if params_changed_pw or not st.session_state.get('alignment_text'): # Recalculate if params changed or no result
-            with st.spinner("Aligning sequences..."):
-                alignment_text_res, mutations_res = perform_pairwise_alignment(
-                    seq1_pw, seq2_pw, seq_type, align_mode_pairwise.lower(), open_gap_score, extend_gap_score
-=======
+
     # Check if parameters have changed
-    params_changed = have_params_changed(current_params, 'last_pairwise_params')
+    params_changed = ('last_pairwise_params' not in st.session_state or
+                      st.session_state.last_pairwise_params != current_params)
 
     run_alignment = st.button("Run Pairwise Alignment")
 
@@ -1295,10 +985,9 @@
     if run_alignment or (st.session_state.get('alignment_text') is not None and not params_changed):
         # Only recalculate if parameters changed or explicitly requested
         if run_alignment or params_changed:
-            with st.spinner("Performing pairwise alignment..."):
+            with st.spinner("Aligning sequences..."):
                 alignment_text, mutations = perform_pairwise_alignment(
                     seq1, seq2, seq_type, align_mode.lower(), open_gap_score, extend_gap_score
->>>>>>> 58de6166
                 )
                 st.session_state.alignment_text = alignment_text_res
                 st.session_state.pairwise_mutations = mutations_res
@@ -1311,18 +1000,6 @@
         if st.session_state.get('pairwise_mutations'):
             st.write(f"**Reference:** `{reference_id_pw}`, **Target:** `{target_id_pw}`")
             mutations_str = ', '.join(st.session_state.pairwise_mutations)
-<<<<<<< HEAD
-            st.write(f"**Mutations:** {mutations_str if mutations_str else 'None / Identical in aligned regions'}")
-            
-            mutation_positions = [int(''.join(filter(str.isdigit, m))) for m in st.session_state.pairwise_mutations if ''.join(filter(str.isdigit,m))]
-            if mutation_positions:
-                fig_pw_mut = go.Figure(go.Scatter(
-                    x=mutation_positions, y=[1]*len(mutation_positions), mode='markers',
-                    marker=dict(size=10, color='red'), text=st.session_state.pairwise_mutations, hoverinfo='text'
-                ))
-                fig_pw_mut.update_layout(title="Point Mutations Plot", xaxis_title="Position in Reference", yaxis=dict(showticklabels=False,showgrid=False,zeroline=False), height=200)
-                st.plotly_chart(fig_pw_mut, use_container_width=True)
-=======
             st.write(f"**Mutations:** {mutations_str}")
 
             mutation_positions = []
@@ -1349,16 +1026,6 @@
                 showlegend=False
             )
             st.plotly_chart(fig, use_container_width=True)
-
-            csv_mutations = convert_mutations_to_csv(st.session_state.pairwise_mutations)
-            if csv_mutations:
-                st.download_button(
-                    label="📥 Download Mutations (CSV)",
-                    data=csv_mutations,
-                    file_name=f"pairwise_mutations_{reference_id}_vs_{target_id}.csv",
-                    mime="text/csv"
-                )
->>>>>>> 58de6166
         else:
             st.write("No point mutations detected or alignment/mutation analysis failed.")
         st.download_button("📥 Download Alignment", st.session_state.alignment_text, f"pairwise_{reference_id_pw}_vs_{target_id_pw}.txt", key="download_pairwise")
@@ -1402,10 +1069,13 @@
         'out_fmt': msa_output_format, 'calc_repr': calculate_representative,
         'gen_tree': generate_tree_checkbox, 'tree_method': tree_build_method_selected if generate_tree_checkbox else None
     }
-<<<<<<< HEAD
-    if calculate_representative: current_msa_params['cons_thresh'] = consensus_threshold
-    
-    msa_params_changed = (st.session_state.get('last_msa_params') != current_msa_params)
+
+    if calculate_representative:
+        current_msa_params['consensus_threshold'] = consensus_threshold
+
+    # Check if MSA parameters have changed
+    msa_params_changed = ('last_msa_params' not in st.session_state or
+                         st.session_state.last_msa_params != current_msa_params)
 
     if st.button("Run MSA Analysis", key="run_msa_btn"):
         if msa_params_changed or not st.session_state.get('msa_result'):
@@ -1413,253 +1083,12 @@
                 msa_result_text, mutations_dict = perform_msa(sequences, ref_seq_id_msa, seq_type, msa_output_format)
                 st.session_state.msa_result = msa_result_text
                 st.session_state.mutations = mutations_dict
-=======
-
-    if calculate_representative:
-        current_msa_params['consensus_threshold'] = consensus_threshold
-
-    # Check if MSA parameters have changed
-    msa_params_changed = have_params_changed(current_msa_params, 'last_msa_params')
-
-    run_msa = st.button("Run MSA")
-
-    # Use session state to store and retrieve MSA results
-    if run_msa or (st.session_state.msa_result is not None and not msa_params_changed):
-        # Only recalculate if parameters changed or explicitly requested
-        if run_msa or msa_params_changed:
-            with st.spinner("Performing MSA - this may take a moment for large datasets..."):
-                msa_result, mutations = perform_msa(sequences, ref_seq_id, seq_type, msa_output_format)
-                st.session_state.msa_result = msa_result
-                st.session_state.mutations = mutations
->>>>>>> 58de6166
                 st.session_state.last_msa_params = current_msa_params
                 st.session_state.consensus_data = None 
                 st.session_state.phylogenetic_tree_from_msa = None 
 
                 if msa_result_text:
                     try:
-                        img, letters = msa_to_image(msa_result_text, msa_output_format)
-                        st.session_state.msa_image = img
-                        st.session_state.msa_letters = letters
-                    except Exception as e_img:
-                        st.error(f"Failed to generate MSA heatmap data: {e_img}")
-                        st.session_state.msa_image, st.session_state.msa_letters = None, None
-    
-    if st.session_state.get('msa_result'):
-        st.subheader("📄 MSA Result")
-        try:
-            # Use the selected output format for parsing for stats
-            current_msa_output_format_for_stats = st.session_state.get('last_msa_params',{}).get('out_fmt','fasta')
-            parsed_msa_for_stats = list(AlignIO.read(StringIO(st.session_state.msa_result), current_msa_output_format_for_stats))
-            st.write(f"Total sequences in MSA: {len(parsed_msa_for_stats)}. Alignment length: {parsed_msa_for_stats[0].get_alignment_length() if parsed_msa_for_stats else 'N/A'}")
-        except Exception as e_parse_stats: 
-             st.warning(f"Could not parse MSA for stats (format: {current_msa_output_format_for_stats}): {e_parse_stats}")
-             st.write("MSA generated. Displaying heatmap if possible.")
-
-        # FIX APPLIED HERE: Check if NumPy arrays are not None before using them in a boolean context
-        if st.session_state.get('msa_image') is not None and st.session_state.get('msa_letters') is not None:
-            plot_msa_image(st.session_state.msa_image, st.session_state.msa_letters, plot_method_msa)
-        
-        st.subheader("🔍 Point Mutations Relative to Reference")
-        if st.session_state.get('mutations'):
-            seq_ids_with_muts = sorted([k for k,v in st.session_state.mutations.items() if v]) # Only those with mutations
-            
-            with st.expander("All Sequence Mutations Summary (relative to reference)", expanded=True):
-                if st.session_state.mutations: # Check again, as it might be cleared by other actions
-                    output_lines = []
-                    all_analyzed_seq_ids = st.session_state.mutations.keys()
-                    for seq_id_mut in sorted(all_analyzed_seq_ids):
-                        mut_list_item = st.session_state.mutations.get(seq_id_mut, []) 
-                        if not mut_list_item:
-                            formatted_muts_str = "No mutations relative to reference"
-                        else:
-                            formatted_muts = [f"{ref_aa}{pos}{var_aa}" for pos, ref_aa, var_aa in mut_list_item]
-                            formatted_muts_str = ', '.join(formatted_muts)
-                        output_lines.append(f"{seq_id_mut}: {formatted_muts_str}")
-                    
-                    st.text_area(
-                        "Formatted Mutations List:", 
-                        "\n".join(output_lines), 
-                        height=max(100, min(400, len(output_lines) * 20 + 20)),
-                        key="all_mutations_summary_text_area_msa"
-                    )
-                else: st.write("No mutation data available.")
-
-            if seq_ids_with_muts: 
-                default_sel_muts = seq_ids_with_muts[:min(3, len(seq_ids_with_muts))] if len(seq_ids_with_muts) <=10 else []
-                sel_all_muts_detail = False
-                if len(seq_ids_with_muts) > 10:
-                    sel_all_muts_detail = st.checkbox("Show all sequences for detailed mutation plots", False, key="sel_all_detail_muts_msa")
-                
-                sel_seq_ids_detail = []
-                if sel_all_muts_detail: sel_seq_ids_detail = seq_ids_with_muts
-                elif seq_ids_with_muts: 
-                     sel_seq_ids_detail = st.multiselect(
-                        "Select sequences for detailed mutation plots:",
-                        seq_ids_with_muts, default=default_sel_muts,
-                        key="msa_mut_seq_sel_detail"
-                    )
-
-                for seq_id_detail in sel_seq_ids_detail:
-                    mut_list_detail = st.session_state.mutations.get(seq_id_detail, []) 
-                    if mut_list_detail: 
-                        df_mut = pd.DataFrame(mut_list_detail, columns=["Position", "Reference", "Variant"])
-                        with st.expander(f"Detailed Mutations for {seq_id_detail} ({len(mut_list_detail)} mutations)"):
-                            st.dataframe(df_mut)
-                            if len(mut_list_detail) <= 300 : 
-                                fig_mut_detail = go.Figure(go.Scatter(
-                                    x=[pos for pos, _, _ in mut_list_detail], y=[1]*len(mut_list_detail),
-                                    mode='markers', marker=dict(size=8, color='red'),
-                                    text=[f"{r}{p}{v}" for p, r, v in mut_list_detail], hoverinfo='text'
-                                ))
-                                fig_mut_detail.update_layout(title=f"Mutations in {seq_id_detail}", xaxis_title="Position in Ref.", 
-                                                             yaxis=dict(showticklabels=False,showgrid=False,zeroline=False), height=200, margin=dict(l=20,r=20,t=30,b=20))
-                                st.plotly_chart(fig_mut_detail, use_container_width=True)
-            elif not st.session_state.get('mutations'): 
-                 st.write("Mutation analysis not run or no mutations found.")
-            
-
-
-        # Representative Sequence Calculation
-        if st.session_state.get('last_msa_params', {}).get('calc_repr'):
-            st.subheader("🧬 Representative Sequence Analysis")
-            if st.session_state.get('consensus_data') is None or \
-               st.session_state.get('consensus_data', {}).get('threshold') != st.session_state.get('last_msa_params', {}).get('cons_thresh'):
-                with st.spinner("Calculating consensus and representative sequence..."):
-                    try:
-<<<<<<< HEAD
-                        current_msa_output_format_repr = st.session_state.get('last_msa_params',{}).get('out_fmt','fasta')
-                        alignment_obj_repr = AlignIO.read(StringIO(st.session_state.msa_result), current_msa_output_format_repr)
-                        
-                        current_consensus_threshold_repr = st.session_state.get('last_msa_params', {}).get('cons_thresh', 0.7)
-                        cons_rec, closest_rec, min_diff, closest_id = calculate_representative_sequence(
-                            alignment_obj_repr, threshold=current_consensus_threshold_repr
-                        )
-                        st.session_state.consensus_data = {
-                            'threshold': current_consensus_threshold_repr,
-                            'consensus_record': cons_rec, 'closest_record': closest_rec,
-                            'min_differences': min_diff, 'closest_seq_id': closest_id,
-                            'alignment_length': alignment_obj_repr.get_alignment_length(),
-                            'seq_count': len(alignment_obj_repr)
-                        }
-                    except Exception as e_repr:
-                        st.error(f"Failed to calculate representative sequence: {e_repr}")
-            
-            if st.session_state.get('consensus_data'):
-                data_repr = st.session_state.consensus_data
-                st.write(f"**Consensus threshold:** {data_repr['threshold']:.2f}, **Sequences:** {data_repr['seq_count']}, **Alignment length:** {data_repr['alignment_length']}")
-                col1_repr, col2_repr = st.columns(2)
-                with col1_repr:
-                    st.markdown("###### Consensus Sequence")
-                    st.code(f">{data_repr['consensus_record'].id}\n{data_repr['consensus_record'].seq}")
-                with col2_repr:
-                    st.markdown(f"###### Most Representative Sequence (`{data_repr['closest_seq_id']}`)")
-                    st.code(f">{data_repr['closest_record'].id}\n{data_repr['closest_record'].seq}")
-                    st.caption(f"Differences from consensus: {data_repr['min_differences']}")
-                
-                repr_fasta_io = StringIO()
-                SeqIO.write([data_repr['consensus_record'], data_repr['closest_record']], repr_fasta_io, "fasta")
-                st.download_button("📥 Download Consensus & Representative", repr_fasta_io.getvalue(), "consensus_repr.fasta", key="download_repr_seq")
-
-        # Phylogenetic Tree Generation (from MSA)
-        if st.session_state.get('last_msa_params', {}).get('gen_tree'):
-            st.subheader("🌳 Phylogenetic Tree from MSA")
-            if st.session_state.get('phylogenetic_tree_from_msa') is None: 
-                try:
-                    current_msa_output_format_tree_gen = st.session_state.get('last_msa_params',{}).get('out_fmt','fasta')
-                    alignment_obj_tree_source = AlignIO.read(StringIO(st.session_state.msa_result), current_msa_output_format_tree_gen)
-                    num_seqs_in_msa = len(alignment_obj_tree_source)
-                    
-                    alignment_for_tree_build = alignment_obj_tree_source
-                    tree_gen_action = 'all_sequences' 
-
-                    if num_seqs_in_msa > 200: 
-                        tree_gen_action = st.radio(
-                            "Large MSA Detected for Tree Building:",
-                            ('Use all sequences (can be slow for >200)', 
-                             'Use random subset of 50 sequences', 
-                             'Skip tree generation for this MSA'),
-                            index=2, key=f"msa_tree_action_radio_{len(sequences)}" 
-                        )
-                    
-                    proceed_building_tree = True
-                    if tree_gen_action == 'Skip tree generation for this MSA':
-                        proceed_building_tree = False
-                        st.info("Tree generation from MSA skipped by user choice.")
-                    elif tree_gen_action == 'Use random subset of 50 sequences':
-                        if num_seqs_in_msa > 50:
-                            random.seed(42) 
-                            subset_indices = sorted(random.sample(range(num_seqs_in_msa), 50))
-                            subset_records = [alignment_obj_tree_source[i] for i in subset_indices]
-                            alignment_for_tree_build = MultipleSeqAlignment(subset_records)
-                            st.info(f"Using a random subset of 50 (from {num_seqs_in_msa}) sequences for tree generation.")
-                        else:
-                            st.info(f"Number of sequences ({num_seqs_in_msa}) not significantly larger than 50, using all.")
-                    
-                    if proceed_building_tree:
-                        if len(alignment_for_tree_build) < 2:
-                            st.warning("Need at least 2 sequences in the (subsetted) alignment to build a tree.")
-                        else:
-                            with st.spinner("Generating phylogenetic tree from MSA..."):
-                                first_seq_tree_str = str(alignment_for_tree_build[0].seq).upper()
-                                dna_chars_tree = "ATGCUNRYKMSWBDHV-" 
-                                is_dna_tree = all(c in dna_chars_tree for c in first_seq_tree_str if c != '-')
-                                
-                                model_dist_calc = 'blastn' if is_dna_tree and (len(set(first_seq_tree_str)-set("-N")) <= 4) else 'blosum62' 
-                                try:
-                                    calculator = DistanceCalculator(model_dist_calc)
-                                    dm_for_tree = calculator.get_distance(alignment_for_tree_build)
-                                except ValueError: 
-                                    st.warning(f"Distance model '{model_dist_calc}' failed, trying 'identity'.")
-                                    calculator = DistanceCalculator('identity')
-                                    dm_for_tree = calculator.get_distance(alignment_for_tree_build)
-
-                                tree_constructor = DistanceTreeConstructor()
-                                tree_method_to_run_msa_tree = st.session_state.get('last_msa_params',{}).get('tree_method', 'nj')
-                                
-                                generated_msa_tree = None
-                                if tree_method_to_run_msa_tree == 'nj':
-                                    generated_msa_tree = tree_constructor.nj(dm_for_tree)
-                                else: 
-                                    generated_msa_tree = tree_constructor.upgma(dm_for_tree)
-                                
-                                st.session_state.phylogenetic_tree_from_msa = generated_msa_tree
-                except Exception as e_tree_gen:
-                    st.error(f"Error during phylogenetic tree generation from MSA: {e_tree_gen}")
-                    # traceback.print_exc()
-            
-            if st.session_state.get('phylogenetic_tree_from_msa'):
-                msa_tree_to_plot = st.session_state.phylogenetic_tree_from_msa
-                
-                newick_tree_io = StringIO()
-                Phylo.write(msa_tree_to_plot, newick_tree_io, "newick")
-                st.download_button(
-                    label="📥 Download Generated Tree (Newick)",
-                    data=newick_tree_io.getvalue(),
-                    file_name=f"msa_phylo_tree_{st.session_state.get('last_msa_params',{}).get('tree_method','nj')}.nwk",
-                    mime="text/plain", key="download_msa_tree_newick_btn"
-                )
-
-                st.write("Visualizing generated phylogenetic tree with Plotly...")
-                fig_msa_tree = plot_phylogenetic_tree_plotly(msa_tree_to_plot) 
-                if fig_msa_tree:
-                    st.plotly_chart(fig_msa_tree, use_container_width=True)
-                else: 
-                    st.error("Failed to plot MSA tree with Plotly. Displaying ASCII tree as fallback.")
-                    tree_ascii_buffer = StringIO()
-                    Phylo.draw_ascii(msa_tree_to_plot, file=tree_ascii_buffer)
-                    st.text_area("ASCII Tree (from MSA)", tree_ascii_buffer.getvalue(), height=max(200, msa_tree_to_plot.count_terminals()*15 + 50))
-            elif st.session_state.get('last_msa_params', {}).get('gen_tree'): 
-                st.info("Phylogenetic tree from MSA was not generated (e.g., skipped or error).")
-
-        st.download_button(
-            label="📥 Download MSA Results", data=st.session_state.msa_result,
-            file_name=f"msa_results.{msa_output_format}",
-            mime=f"text/{msa_output_format}", key="download_msa_main_btn"
-        )
-    elif st.session_state.get('last_msa_params'): 
-        st.info("Click 'Run MSA Analysis' to perform alignment and generate results based on current settings.")
-=======
                         msa_image, msa_letters = msa_to_image(msa_result, msa_output_format)
                         st.session_state.msa_image = msa_image
                         st.session_state.msa_letters = msa_letters
@@ -1667,115 +1096,165 @@
                         st.error(f"Failed to generate MSA heatmap: {e}")
 
         if st.session_state.msa_result:
-            tab_titles = ["Alignment & Heatmap", "Point Mutations", "Phylogenetic Tree"]
-            if calculate_representative:
-                tab_titles.insert(2, "Representative Sequence")
-
-            tabs = st.tabs(tab_titles)
-
-            with tabs[0]:
-                st.subheader("📄 MSA Result")
-                seqs_total, _ = parse_sequences_from_text(st.session_state.msa_result)
-                if seqs_total:
-                    st.write(f"Total sequences: {len(seqs_total)}. MSA length: {len(seqs_total[0].seq)}")
-
-                if st.session_state.msa_image is not None and st.session_state.msa_letters is not None:
-                    plot_msa_image(st.session_state.msa_image, st.session_state.msa_letters, plot_method)
-
-                st.download_button(
-                    label="📥 Download MSA",
-                    data=st.session_state.msa_result,
-                    file_name=f"msa_alignment.{msa_output_format}",
-                    mime=f"text/{msa_output_format}"
-                )
-
-            with tabs[1]:
-                st.subheader("🔍 Point Mutations Relative to Reference")
-                if st.session_state.mutations:
-                    seq_ids = sorted(list(st.session_state.mutations.keys()))
-                    if seq_ids:
-                        select_all = st.checkbox("Select all sequences", value=True, key="select_all_mutations")
-                        selected_seq_ids = seq_ids if select_all else st.multiselect(
+            st.subheader("📄 MSA Result")
+            seqs_total = parse_sequences_from_text(st.session_state.msa_result)[0]
+            st.write(f"Total sequences: {len(seqs_total)}. MSA length: {len(seqs_total[0].seq)}")
+
+            if st.session_state.msa_image is not None and st.session_state.msa_letters is not None:
+                plot_msa_image(st.session_state.msa_image, st.session_state.msa_letters, plot_method)
+
+            st.subheader("🔍 Point Mutations Relative to Reference")
+            if st.session_state.mutations:
+                # Allow user to select which sequences to view mutations for
+                seq_ids = sorted(list(st.session_state.mutations.keys()))
+
+                if len(seq_ids) > 0:
+                    # Add a "Select All" option if there are many sequences
+                    if len(seq_ids) > 10:
+                        select_all = st.checkbox(
+                            "Select all sequences",
+                            value=False,
+                            key="select_all_mutations",
+                            help="Show mutations for all sequences"
+                        )
+
+                        if select_all:
+                            selected_seq_ids = seq_ids
+                        else:
+                            # Default to showing first few sequences if count is high
+                            default_selection = seq_ids[:min(5, len(seq_ids))]
+                            selected_seq_ids = st.multiselect(
+                                "Select sequences to view mutations for:",
+                                seq_ids,
+                                default=default_selection,
+                                key="mutation_sequence_selector",
+                                help="Choose which sequences to display mutations for"
+                            )
+                    else:
+                        # For fewer sequences, just show the multiselect with all selected by default
+                        selected_seq_ids = st.multiselect(
                             "Select sequences to view mutations for:",
                             seq_ids,
-                            default=seq_ids[:min(5, len(seq_ids))],
-                            key="mutation_sequence_selector"
+                            default=seq_ids[:min(10, len(seq_ids))],
+                            key="mutation_sequence_selector",
+                            help="Choose which sequences to display mutations for"
                         )
+
+                    if selected_seq_ids:
                         for seq_id in selected_seq_ids:
                             mut_list = st.session_state.mutations.get(seq_id, [])
                             if mut_list:
+                                # Each mutation tuple is (position, ref_base, variant)
+                                df = pd.DataFrame(mut_list, columns=["Position", "Reference", "Variant"])
+
                                 with st.expander(f"Mutations for {seq_id} ({len(mut_list)} mutations)"):
-                                    df = pd.DataFrame(mut_list, columns=["Position", "Reference", "Variant"])
                                     st.dataframe(df)
-                                    string_mutations = ', '.join([f"{ref}{pos}{var}" for pos, ref, var in mut_list])
-                                    st.write(f"**Mutations:** {string_mutations}")
-
-                    csv_mutations = convert_msa_mutations_to_csv(st.session_state.mutations)
-                    if csv_mutations:
-                        st.download_button(
-                            label="📥 Download All Mutations (CSV)",
-                            data=csv_mutations,
-                            file_name="msa_mutations.csv",
-                            mime="text/csv"
-                        )
+
+                                    # Plot mutations if there aren't too many
+                                    if len(mut_list) <= 300:  # Limit for performance
+                                        fig = go.Figure()
+                                        fig.add_trace(go.Scatter(
+                                            x=[pos for pos, _, _ in mut_list],
+                                            y=[1]*len(mut_list),
+                                            mode='markers',
+                                            marker=dict(size=8, color='red'),
+                                            text=[f"{ref}{pos}{var}" for pos, ref, var in mut_list],
+                                            hoverinfo='text'
+                                        ))
+                                        fig.update_layout(
+                                            title=f"Mutations in {seq_id}",
+                                            xaxis_title="Position in Reference Sequence",
+                                            yaxis=dict(showticklabels=False, showgrid=False, zeroline=False),
+                                            height=200,
+                                            margin=dict(l=20, r=20, t=30, b=20),
+                                            showlegend=False
+                                        )
+                                        st.plotly_chart(fig, use_container_width=True)
+                                        
+                                        # write the name of the sequence followed by the single point mutation
+                                        string_mutations = ', '.join([f"{ref}{pos}{var}" for pos, ref, var in mut_list])
+                                        st.write(f"**{seq_id}:** {string_mutations}")
+                                            
+                    else:
+                        st.info("Select at least one sequence to view mutations.")
                 else:
-                    st.write("No point mutations detected relative to the reference sequence.")
-
+                    st.info("No sequences with mutations detected.")
+            else:
+                st.write("No point mutations detected relative to the reference sequence.")
+
+            # Add representative sequence calculation if requested
             if calculate_representative:
-                with tabs[2]:
-                    st.subheader("🧬 Representative Sequence Analysis")
-                    recalculate = (st.session_state.consensus_data is None or
-                                  'threshold' not in st.session_state.consensus_data or
-                                  st.session_state.consensus_data['threshold'] != consensus_threshold)
-                    if recalculate:
-                        with st.spinner("Calculating consensus..."):
+                # Only calculate if not already done or if user changes threshold
+                recalculate = (st.session_state.consensus_data is None or
+                              'threshold' not in st.session_state.consensus_data or
+                              st.session_state.consensus_data['threshold'] != consensus_threshold)
+
+                st.subheader("🧬 Representative Sequence Analysis")
+
+                if recalculate:
+                    with st.spinner("Calculating consensus and representative sequence..."):
+                        try:
+                            # Get alignment object from MSA result
                             alignment = AlignIO.read(StringIO(st.session_state.msa_result), msa_output_format)
-                            consensus_record, closest_record, min_diff, closest_seq_id = calculate_representative_sequence(alignment, threshold=consensus_threshold)
+
+                            # Calculate representative sequence with user-selected threshold
+                            consensus_record, closest_record, min_differences, closest_seq_id = calculate_representative_sequence(
+                                alignment, threshold=consensus_threshold
+                            )
+
+                            # Store in session state
                             st.session_state.consensus_data = {
                                 'threshold': consensus_threshold,
                                 'consensus_record': consensus_record,
                                 'closest_record': closest_record,
-                                'min_differences': min_diff,
+                                'min_differences': min_differences,
                                 'closest_seq_id': closest_seq_id,
                                 'alignment_length': alignment.get_alignment_length(),
                                 'seq_count': len(alignment)
                             }
-
-                    if st.session_state.consensus_data:
-                        data = st.session_state.consensus_data
-                        st.write(f"**Consensus threshold:** {data['threshold']}")
-                        st.write(f"**Number of sequences:** {data['seq_count']}")
-
-                        col1, col2 = st.columns(2)
-                        with col1:
-                            st.markdown("#### Consensus Sequence")
-                            st.code(f">{data['consensus_record'].id}\n{data['consensus_record'].seq}")
-                        with col2:
-                            st.markdown("#### Most Representative Sequence")
-                            st.write(f"**Sequence ID:** `{data['closest_seq_id']}`")
-                            st.write(f"**Differences from consensus:** {data['min_differences']}")
-                            st.code(f">{data['closest_record'].id}\n{data['closest_record'].seq}")
-
-                        consensus_fasta = f">{data['consensus_record'].id}\n{data['consensus_record'].seq}\n>{data['closest_record'].id}\n{data['closest_record'].seq}"
-                        st.download_button(
-                            label="📥 Download Consensus/Representative (FASTA)",
-                            data=consensus_fasta,
-                            file_name="consensus_representative.fasta",
-                            mime="text/plain"
-                        )
-
-            with tabs[-1]:
-                st.subheader("🌳 Phylogenetic Tree from MSA")
-                if st.button("Calculate Phylogenetic Tree from MSA"):
-                    with st.spinner("Building tree from MSA..."):
-                        alignment = AlignIO.read(StringIO(st.session_state.msa_result), msa_output_format)
-                        tree = build_tree_from_alignment(alignment, seq_type)
-                        if tree:
-                            st.session_state.msa_tree = tree
-
-                if 'msa_tree' in st.session_state and st.session_state.msa_tree:
-                    phylogenetic_tree_section(st.session_state.msa_tree)
->>>>>>> 58de6166
+                        except Exception as e:
+                            st.error(f"Failed to calculate representative sequence: {str(e)}")
+                            st.info("Try adjusting the consensus threshold or check if your sequences are properly aligned.")
+
+                # Display results if available
+                if st.session_state.consensus_data:
+                    data = st.session_state.consensus_data
+                    st.write(f"**Consensus threshold:** {data['threshold']}")
+                    st.write(f"**Number of sequences:** {data['seq_count']}")
+                    st.write(f"**Alignment length:** {data['alignment_length']} positions")
+
+                    col1, col2 = st.columns(2)
+
+                    with col1:
+                        st.markdown("### Consensus Sequence")
+                        st.info("Consensus shows the most common residue at each position based on the threshold")
+                        st.code(f">Consensus\n{data['consensus_record'].seq}")
+
+                    with col2:
+                        st.markdown("### Most Representative Sequence")
+                        st.info("This sequence is most similar to the consensus sequence")
+                        st.write(f"**Sequence ID:** `{data['closest_seq_id']}`")
+                        st.write(f"**Differences from consensus:** {data['min_differences']}")
+                        st.code(f">{data['closest_seq_id']}\n{data['closest_record'].seq}")
+
+                    # Create downloadable file with consensus and representative sequence
+                    consensus_fasta_io = StringIO()
+                    SeqIO.write([data['consensus_record'], data['closest_record']], consensus_fasta_io, "fasta")
+                    consensus_fasta = consensus_fasta_io.getvalue()
+
+                    st.download_button(
+                        label="📥 Download Consensus and Representative Sequence",
+                        data=consensus_fasta,
+                        file_name="consensus_and_representative.fasta",
+                        mime="text/plain"
+                    )
+
+            st.download_button(
+                label="📥 Download MSA",
+                data=st.session_state.msa_result,
+                file_name=f"msa_alignment.{msa_output_format}",
+                mime=f"text/{msa_output_format}"
+            )
 
 
 def format_conversion_section(sequences, input_format):
@@ -1791,31 +1270,15 @@
         'seq_ids': tuple(s.id for s in sequences), 
         'in_fmt': input_format, 'out_fmt': conversion_output_format
     }
-    params_changed_conv = (st.session_state.get('last_conversion_params') != current_conv_params)
-
-<<<<<<< HEAD
+
+    # Check if parameters have changed
+    params_changed = ('last_conversion_params' not in st.session_state or
+                      st.session_state.last_conversion_params != current_params)
+
     if st.button("Convert Format", key="convert_fmt_btn"):
         if params_changed_conv or not st.session_state.get('converted_data'):
             if input_format.lower() == "newick": 
                 st.warning("Newick is a tree format, cannot convert to sequence formats directly here.")
-=======
-    # Check if parameters have changed
-    params_changed = have_params_changed(current_params, 'last_conversion_params')
-
-    convert_button = st.button("Convert Format")
-
-    # Use session state to store conversion results
-    if 'converted_data' not in st.session_state:
-        st.session_state.converted_data = None
-        st.session_state.conversion_error = None
-
-    # Only run conversion if button is clicked or we have results and parameters haven't changed
-    if convert_button or (st.session_state.converted_data is not None and not params_changed):
-        # Only recalculate if parameters changed or explicitly requested
-        if convert_button or params_changed:
-            if input_format.lower() == "newick" and conversion_output_format.lower() != "newick":
-                st.warning("Newick format is a tree format and cannot be converted to sequence formats directly.")
->>>>>>> 58de6166
                 st.session_state.converted_data = None
                 st.session_state.conversion_error = "Incompatible: Newick to sequence format."
             else:
@@ -1836,83 +1299,43 @@
     elif st.session_state.get('conversion_error'):
         st.error(f"Conversion failed: {st.session_state.conversion_error}")
 
-<<<<<<< HEAD
-
-def phylogenetic_tree_section(uploaded_tree: Phylo.BaseTree.Tree): 
-    st.header("🌳 Phylogenetic Tree Visualization (from Uploaded Newick)")
-    st.info("Displaying the phylogenetic tree from your uploaded Newick file.")
-=======
+
 def phylogenetic_tree_section(tree):
     """
     Handles the phylogenetic tree visualization workflow.
+
+    Parameters:
+        tree: BioPython Tree object to visualize
     """
     st.header("🌳 Phylogenetic Tree")
-    st.info("This section visualizes the phylogenetic tree and provides the Newick format for download.")
->>>>>>> 58de6166
+    st.info(
+        "Phylogenetic trees show evolutionary relationships among sequences. "
+        "This visualization displays the hierarchical clustering of your sequences."
+    )
 
     if not uploaded_tree: 
         st.warning("No phylogenetic tree data found from the uploaded file.")
         return
 
-<<<<<<< HEAD
-    st.subheader("Uploaded Tree Structure")
-    fig_uploaded_tree = plot_phylogenetic_tree_plotly(uploaded_tree) 
-    if fig_uploaded_tree:
-        st.plotly_chart(fig_uploaded_tree, use_container_width=True)
-    else: 
-        st.error("Failed to plot uploaded tree with Plotly. Displaying ASCII tree as fallback.")
-        if not st.session_state.get('tree_ascii'): 
-            tree_io_ascii_uploaded = StringIO()
-            Phylo.draw_ascii(uploaded_tree, out=tree_io_ascii_uploaded)
-            st.session_state.tree_ascii = tree_io_ascii_uploaded.getvalue()
-        st.text_area("ASCII Representation of Uploaded Tree", st.session_state.tree_ascii, height=max(200, uploaded_tree.count_terminals()*15 + 50))
-
-    if not st.session_state.get('tree_newick'):
-        tree_io_newick_uploaded = StringIO()
-        Phylo.write(uploaded_tree, tree_io_newick_uploaded, "newick")
-        st.session_state.tree_newick = tree_io_newick_uploaded.getvalue()
-    
-    st.download_button(
-        "📥 Download Uploaded Tree (Newick)", st.session_state.tree_newick,
-        "uploaded_phylogenetic_tree.nwk", mime="text/plain", key="download_uploaded_newick_btn"
-=======
-    # Visualization
-    st.subheader("📊 Tree Visualization")
-    fig, ax = plt.subplots(figsize=(10, 10))
-    try:
-        Phylo.draw(tree, axes=ax)
-        st.pyplot(fig)
-
-        buf = BytesIO()
-        fig.savefig(buf, format="png")
-        buf.seek(0)
-        st.download_button(
-            label="📥 Download Tree Image (PNG)",
-            data=buf,
-            file_name="phylogenetic_tree.png",
-            mime="image/png"
-        )
-    except Exception as e:
-        st.error(f"Could not draw the tree graphically: {e}")
-        st.info("Displaying ASCII version of the tree instead.")
+    st.subheader("📄 Phylogenetic Tree")
+
+    # Only redraw the tree when needed
+    if 'tree_ascii' not in st.session_state:
         tree_io = StringIO()
         Phylo.draw_ascii(tree, out=tree_io)
-        st.code(tree_io.getvalue())
-
-    # Newick format
-    st.subheader("📄 Newick Format")
-    if 'tree_newick' not in st.session_state or not st.session_state.get('tree_newick'):
+        st.session_state.tree_ascii = tree_io.getvalue()
+
         tree_newick_io = StringIO()
         Phylo.write(tree, tree_newick_io, "newick")
         st.session_state.tree_newick = tree_newick_io.getvalue()
 
-    st.code(st.session_state.tree_newick)
+    st.text(st.session_state.tree_ascii)
+
     st.download_button(
-        label="📥 Download Newick File",
+        label="📥 Download Phylogenetic Tree (Newick)",
         data=st.session_state.tree_newick,
-        file_name="phylogenetic_tree.nwk",
+        file_name="phylogenetic_tree.newick",
         mime="text/plain"
->>>>>>> 58de6166
     )
 
 
@@ -2038,83 +1461,52 @@
             SeqRecord(Seq(s.sequence.decode()), id=s.id.decode(), description="") 
             for s in msa_from_pyfamsa
         ]
-        
-        msa_output_text_io = StringIO()
-        SeqIO.write(biopython_aligned_records, msa_output_text_io, out_format)
-        msa_final_text = msa_output_text_io.getvalue()
-
-        mutations_report_dict = {}
-        aligned_reference_sequence_str = None
-        for record in biopython_aligned_records:
-            if record.id == ref_id_msa:
-                aligned_reference_sequence_str = str(record.seq)
-                break
-        
-        if aligned_reference_sequence_str is None: 
-            st.error(f"Reference sequence ID '{ref_id_msa}' not found within MSA results. Cannot report mutations accurately.")
-            return msa_final_text, {} 
-
-        for query_record in biopython_aligned_records:
-            aligned_query_sequence_str = str(query_record.seq)
-            individual_seq_mutations_str_list = report_mutations_from_alignment(
-                aligned_reference_sequence_str, 
-                aligned_query_sequence_str
-            )
-            
-            parsed_mutations_for_storage = []
-            for mut_str in individual_seq_mutations_str_list:
-                if len(mut_str) >=3 and mut_str[1:-1].isdigit(): # Basic check for "A12G" format
-                    ref_base = mut_str[0]
-                    var_base = mut_str[-1]
-                    pos_str = mut_str[1:-1]
-                    parsed_mutations_for_storage.append((int(pos_str), ref_base, var_base))
-                else:
-                    pass 
-            
-            mutations_report_dict[query_record.id] = parsed_mutations_for_storage
-            
-        return msa_final_text, mutations_report_dict
-
-    except Exception as e_msa_main:
-        # traceback.print_exc() 
-        st.error(f"An error occurred during Multiple Sequence Alignment: {e_msa_main}")
+        msa_io = StringIO()
+        SeqIO.write(aligned_seq_records, msa_io, output_format)
+        msa_text = msa_io.getvalue()
+        # Get reference sequence from aligned records
+        ref_seq = next((seq for seq in aligned_seq_records if seq.id == reference_id), None)
+        if not ref_seq:
+            st.error("Reference sequence not found in MSA results.")
+            return msa_text, {}
+        mutations = {}
+        for seq in aligned_seq_records:
+            if seq.id == reference_id:
+                continue
+            seq_mutations = []
+            ref_position = 0
+            for i, (ref_base, seq_base) in enumerate(zip(ref_seq.seq, seq.seq), start=1):
+                if ref_base != '-':
+                    ref_position += 1
+                # Report mutation only if both residues are not gaps.
+                if ref_base != seq_base and ref_base != '-' and seq_base != '-':
+                    seq_mutations.append((ref_position, ref_base, seq_base))
+            mutations[seq.id] = seq_mutations
+        return msa_text, mutations
+    except Exception as e:
+        st.error(f"An error occurred during MSA: {e}")
+        print(traceback.format_exc())
         return "", {}
 
 
-def convert_format(sequences_to_convert, target_format):
+def convert_format(sequences, output_format):
+    """
+    Convert sequences from the current format to the desired output format.
+
+    Parameters:
+        sequences: List of sequence records to convert
+        output_format (str): Target format for conversion
+
+    Returns:
+        tuple: (converted_data, error) - Converted data as string and error message or None
+    """
     try:
-<<<<<<< HEAD
-        output_conversion_io = StringIO()
-        SeqIO.write(sequences_to_convert, output_conversion_io, target_format)
-        return output_conversion_io.getvalue(), None
-    except Exception as e_format_conv:
-        return None, f"Error during sequence format conversion: {e_format_conv}"
-=======
         output = StringIO()
         SeqIO.write(sequences, output, output_format)
         converted_data = output.getvalue()
         return converted_data, None
     except Exception as e:
         return None, f"Error during format conversion: {e}"
-
-
-def build_tree_from_alignment(alignment, seq_type):
-    """
-    Build a phylogenetic tree from a Multiple Sequence Alignment.
-    """
-    try:
-        if seq_type == 'DNA':
-            calculator = DistanceCalculator('identity')
-        else: # Protein
-            calculator = DistanceCalculator('blosum62')
-
-        dm = calculator.get_distance(alignment)
-        constructor = DistanceTreeConstructor()
-        tree = constructor.upgma(dm)
-        return tree
-    except Exception as e:
-        st.error(f"Tree construction from MSA failed: {e}")
-        return None
 
 
 def build_phylogenetic_tree(sequences, seq_type):
@@ -2187,7 +1579,6 @@
 
     distance = differences / valid_positions
     return distance
->>>>>>> 58de6166
 
 
 if __name__ == "__main__":
